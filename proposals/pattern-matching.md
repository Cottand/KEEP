--- conflicted
+++ resolved
@@ -1,11 +1,7 @@
 # Pattern Matching
 
 * **Type**: Design proposal
-<<<<<<< HEAD
 * **Author**: Nicolas D'Cotta
-=======
-* **Author**: Nicolas D'Cotta 
->>>>>>> 6a0e4f4e
 * **Contributors**: Ryan Nett
 * **Status**: New
 <!-- * **Prototype**: A transpiler to vanilla Kotlin in the near future -->
